--- conflicted
+++ resolved
@@ -77,28 +77,4 @@
 tokio = { version = "1", features = ["full"] }
 toml = "0.8.23"
 tonic = { version = "0.11", features = ["tls", "tls-roots", "gzip"] }
-<<<<<<< HEAD
-uuid = {version = "1.16.0", features = [ "v4" ]}
-prost-types = "0.12"
-prost = "0.12"
-reqwest = "0.12.22"
-serde_json = "1.0.142"
-
-iced = {version="0.13.1", features = ["tokio", "lazy"]}
-iced_table = "0.13.0"
-
-# self crates
-avin = { version = "0.3.7", path = "avin" }
-avin_analyse = { version = "0.3.7", path = "avin_analyse" }
-avin_connect = { version = "0.3.7", path = "avin_connect" }
-avin_core = { version = "0.3.7", path = "avin_core" }
-avin_data = { version = "0.3.7", path = "avin_data" }
-avin_gui = { version = "0.3.7", path = "avin_gui" }
-avin_strategy = { version = "0.3.7", path = "avin_strategy" }
-avin_terminal = { version = "0.3.7", path = "avin_terminal" }
-avin_tester = { version = "0.3.7", path = "avin_tester" }
-avin_trader = { version = "0.3.7", path = "avin_trader" }
-avin_utils = { version = "0.3.7", path = "avin_utils" }
-=======
-uuid = {version = "1.16.0", features = [ "v4" ]}
->>>>>>> a8bdce0b
+uuid = {version = "1.16.0", features = [ "v4" ]}