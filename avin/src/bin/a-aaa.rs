#![allow(dead_code)]
#![allow(unused)]

use avin_analyse::*;
use avin_core::*;
use avin_simulator::*;
use avin_strategy::*;
use avin_utils::*;
use avin_data::*;
use chrono::prelude::*;

<<<<<<< HEAD
#[tokio::main]
async fn main() {
    
    avin_utils::init_logger();
    let m = SourceMoex::new();
    let begin = Utc.with_ymd_and_hms(2025, 8, 4, 19, 20, 0).unwrap();
    let till = Utc.with_ymd_and_hms(2025, 8, 5, 19, 20, 0).unwrap();
    let bars = m.get_bars(&begin, &till).await;
    dbg!(bars);
=======
use polars::prelude::*;

#[tokio::main]
async fn main() {
    let source = Source::MOEX;
    let iid = Manager::find_iid("moex_share_sber").unwrap();
    let md = MarketData::TRADE_STATS;
    let year = 2024;

    Manager::download(source, &iid, md, year).await.unwrap();
>>>>>>> a8bdce0b
}<|MERGE_RESOLUTION|>--- conflicted
+++ resolved
@@ -9,26 +9,11 @@
 use avin_data::*;
 use chrono::prelude::*;
 
-<<<<<<< HEAD
 #[tokio::main]
 async fn main() {
-    
     avin_utils::init_logger();
     let m = SourceMoex::new();
     let begin = Utc.with_ymd_and_hms(2025, 8, 4, 19, 20, 0).unwrap();
     let till = Utc.with_ymd_and_hms(2025, 8, 5, 19, 20, 0).unwrap();
     let bars = m.get_bars(&begin, &till).await;
     dbg!(bars);
-=======
-use polars::prelude::*;
-
-#[tokio::main]
-async fn main() {
-    let source = Source::MOEX;
-    let iid = Manager::find_iid("moex_share_sber").unwrap();
-    let md = MarketData::TRADE_STATS;
-    let year = 2024;
-
-    Manager::download(source, &iid, md, year).await.unwrap();
->>>>>>> a8bdce0b
-}